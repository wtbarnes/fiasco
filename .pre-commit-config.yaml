repos:
  # The warnings/errors we check for here are:
  # E101 - mix of tabs and spaces
  # W191 - use of tabs
  # W291 - trailing whitespace
  # W292 - no newline at end of file
  # W293 - trailing whitespace
  # W391 - blank line at end of file
  # E111 - 4 spaces per indentation level
  # E112 - 4 spaces per indentation level
  # E113 - 4 spaces per indentation level
  # E303 - too many blank lines (3)
  # E304 - blank lines found after function decorator
  # E305 - expected 2 blank lines after class or function definition
  # E306 - expected 1 blank line before a nested definition
  # E502 - the backslash is redundant between brackets
  # E722 - do not use bare except
  # E901 - SyntaxError or IndentationError
  # E902 - IOError
  # F822: undefined name in __all__
  # F823: local variable name referenced before assignment
  - repo: https://github.com/pycqa/flake8
    rev: 5.0.4
    hooks:
      - id: flake8
        args: ['--count', '--select', 'E101,W191,W291,W292,W293,W391,E111,E112,E113,E303,E304,E306,E502,E722,E901,E902,F822,F823']

  - repo: https://github.com/pre-commit/pre-commit-hooks
    rev: v4.3.0
    hooks:
      - id: check-ast
      - id: check-case-conflict
      - id: trailing-whitespace
        exclude: ".*(.fits|.fts|.fit|.txt)$"
      - id: check-yaml
      - id: debug-statements
      - id: check-added-large-files
      - id: end-of-file-fixer
        exclude: ".*(.fits|.fts|.fit|.txt|tca.*)$"
      - id: mixed-line-ending
        exclude: ".*(.fits|.fts|.fit|.txt|tca.*)$"

<<<<<<< HEAD
  - repo: https://github.com/asottile/pyupgrade
    rev: v3.2.2
    hooks:
    - id: pyupgrade
      args: [--keep-runtime-typing, --py38-plus]
      files: ^fiasco/

  - repo: https://github.com/codespell-project/codespell
    rev: v2.2.2
    hooks:
      - id: codespell
        args: ['--config setup.cfg']

  - repo: https://github.com/MarcoGorelli/absolufy-imports
    rev: v0.3.1
    hooks:
    - id: absolufy-imports
      exclude: docs/plasmapy_sphinx

  - repo: https://github.com/PyCQA/isort
    rev: 5.10.1
    hooks:
    - id: isort
      name: isort
      entry: isort
      require_serial: true
      language: python
      types:
      - python
=======
  - repo: https://github.com/codespell-project/codespell
    rev: v2.2.2
    hooks:
      - id: codespell
>>>>>>> acee6b95
<|MERGE_RESOLUTION|>--- conflicted
+++ resolved
@@ -40,7 +40,6 @@
       - id: mixed-line-ending
         exclude: ".*(.fits|.fts|.fit|.txt|tca.*)$"
 
-<<<<<<< HEAD
   - repo: https://github.com/asottile/pyupgrade
     rev: v3.2.2
     hooks:
@@ -48,7 +47,7 @@
       args: [--keep-runtime-typing, --py38-plus]
       files: ^fiasco/
 
-  - repo: https://github.com/codespell-project/codespell
+- repo: https://github.com/codespell-project/codespell
     rev: v2.2.2
     hooks:
       - id: codespell
@@ -69,10 +68,4 @@
       require_serial: true
       language: python
       types:
-      - python
-=======
-  - repo: https://github.com/codespell-project/codespell
-    rev: v2.2.2
-    hooks:
-      - id: codespell
->>>>>>> acee6b95
+      - python